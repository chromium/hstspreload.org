package database

import (
	"time"

	"golang.org/x/net/context"

	"cloud.google.com/go/datastore"
	"github.com/chromium/hstspreload.org/database/gcd"
)

const (
	localProjectID = "hstspreload-local"
	prodProjectID  = "hstspreload"

	batchSize = 450
	timeout   = 45 * time.Second

	domainStateKind        = "DomainState"
<<<<<<< HEAD
	ineligibleDomainStateKind = "IneligibleDomainState"
=======
	invalidDomainStateKind = "InvalidDomainState"
>>>>>>> 1d9f92e3649beb49099fa5a5e266ad070f10c654
)

// A Database is an abstraction over Datastore with hstspreload-specific
// database functions.
type Database interface {
	PutStates([]DomainState, func(string, ...interface{})) error
	PutState(DomainState) error
	StateForDomain(string) (DomainState, error)
	AllDomainStates() ([]DomainState, error)
	StatesWithStatus(PreloadStatus) ([]DomainState, error)
	GetInvalidDomains(string) (IneligibleDomainState, error)
	SetInvalidDomains([]IneligibleDomainState, func(string, ...interface{}))
	DeleteInvalidDomains([]IneligibleDomainState) error
}

// DatastoreBacked is a database backed by a gcd.Backend.
type DatastoreBacked struct {
	backend   gcd.Backend
	projectID string
}

// TempLocalDatabase spin up an local in-memory database based
// on a Google Cloud Datastore emulator.
func TempLocalDatabase() (db DatastoreBacked, shutdown func() error, err error) {
	backend, shutdown, err := gcd.NewLocalBackend()
	return DatastoreBacked{backend, localProjectID}, shutdown, err
}

// ProdDatabase gives a Database that will call out to
// the real production instance of Google Cloud Datastore
func ProdDatabase() (db DatastoreBacked) {
	return DatastoreBacked{gcd.NewProdBackend(), prodProjectID}
}

var blackholeLogf = func(format string, args ...interface{}) {}

// PutStates updates the given domain updates in batches.
// Writes updates to logf in real-time.
func (db DatastoreBacked) PutStates(updates []DomainState, logf func(format string, args ...interface{})) error {
	if len(updates) == 0 {
		logf("No updates.\n")
		return nil
	}

	// Set up the datastore context.
	c, cancel := context.WithTimeout(context.Background(), timeout)
	defer cancel()

	client, datastoreErr := db.backend.NewClient(c, db.projectID)
	if datastoreErr != nil {
		return datastoreErr
	}

	putMulti := func(keys []*datastore.Key, values []DomainState) error {
		logf("Updating %d entries...", len(keys))

		if _, err := client.PutMulti(c, keys, values); err != nil {
			logf(" failed.\n")
			return err
		}

		logf(" done.\n")
		return nil
	}

	var keys []*datastore.Key
	var values []DomainState
	for _, state := range updates {
		key := datastore.NameKey(domainStateKind, string(state.Name), nil)
		keys = append(keys, key)
		values = append(values, state)

		if len(keys) >= batchSize {
			if err := putMulti(keys, values); err != nil {
				return err
			}
			keys = keys[:0]
			values = values[:0]
		}
	}

	return putMulti(keys, values)
}

// PutState is a convenience version of PutStates for a single domain.
func (db DatastoreBacked) PutState(update DomainState) error {
	return db.PutStates([]DomainState{update}, blackholeLogf)
}

// statesForQuery returns the states for the given datastore query.
func (db DatastoreBacked) statesForQuery(query *datastore.Query) (states []DomainState, err error) {
	// Set up the datastore context.
	c, cancel := context.WithTimeout(context.Background(), timeout)
	defer cancel()

	client, datastoreErr := db.backend.NewClient(c, db.projectID)
	if datastoreErr != nil {
		return states, datastoreErr
	}

	keys, err := client.GetAll(c, query, &states)
	if err != nil {
		return states, err
	}

	for i, key := range keys {
		state := states[i]
		state.Name = key.Name
		states[i] = state
	}

	return states, nil
}

// domainsForQuery returns the domains that match the given datastore query.
func (db DatastoreBacked) domainsForQuery(query *datastore.Query) (domains []string, err error) {
	// Set up the datastore context.
	c, cancel := context.WithTimeout(context.Background(), timeout)
	defer cancel()

	client, datastoreErr := db.backend.NewClient(c, db.projectID)
	if datastoreErr != nil {
		return domains, datastoreErr
	}

	keys, err := client.GetAll(c, query.KeysOnly(), nil)
	if err != nil {
		return domains, err
	}

	for _, key := range keys {
		domain := key.Name
		domains = append(domains, domain)
	}

	return domains, nil
}

// StateForDomain get the state for the given domain.
// Note that the Name field of `state` will not be set.
func (db DatastoreBacked) StateForDomain(domain string) (state DomainState, err error) {
	// Set up the datastore context.
	c, cancel := context.WithTimeout(context.Background(), timeout)
	defer cancel()

	client, datastoreErr := db.backend.NewClient(c, db.projectID)
	if datastoreErr != nil {
		return state, datastoreErr
	}

	key := datastore.NameKey(domainStateKind, domain, nil)
	getErr := client.Get(c, key, &state)
	if getErr != nil {
		if getErr == datastore.ErrNoSuchEntity {
			return DomainState{Status: StatusUnknown}, nil
		}
		return state, getErr
	}

	return state, nil
}

// AllDomainStates gets the states of all domains in the database.
func (db DatastoreBacked) AllDomainStates() (states []DomainState, err error) {
	return db.statesForQuery(datastore.NewQuery("DomainState"))
}

// StatesWithStatus returns the states of domains with the given status in the database.
func (db DatastoreBacked) StatesWithStatus(status PreloadStatus) (domains []DomainState, err error) {
	return db.statesForQuery(
		datastore.NewQuery("DomainState").Filter("Status =", string(status)))
}

<<<<<<< HEAD
// GetInvalidDomain returns the state for the given domain.
func (db DatastoreBacked) GetInvalidDomains(domains []string) (states []IneligibleDomainState, err error) {
=======
type Datastore interface {
	GetInvalidDomains(string) (InvalidDomainState, error)
	SetInvalidDomains([]InvalidDomainState, func(string, ...interface{}))
	DeleteInvalidDomains([]InvalidDomainState) error
}

// GetInvalidDomain returns the state for the given domain.
func (db DatastoreBacked) GetInvalidDomains(domain []string) (state []InvalidDomainState, err error) {
>>>>>>> 1d9f92e3649beb49099fa5a5e266ad070f10c654
	// Set up the datastore context.
	c, cancel := context.WithTimeout(context.Background(), timeout)
	defer cancel()

	client, datastoreErr := db.backend.NewClient(c, db.projectID)
	if datastoreErr != nil {
<<<<<<< HEAD
		return states, datastoreErr
	}

	get := func(keys []*datastore.Key) ([]IneligibleDomainState, error) {
		state := make([]IneligibleDomainState, len(keys)) 
		if err := client.GetMulti(c, keys, state); err != nil {
			return nil, err
		}
		for i := range state {
			state[i].Name = keys[i].Name
		}
		return state, nil
	}

	var keys []*datastore.Key
	for _, domain := range domains {
		key := datastore.NameKey(ineligibleDomainStateKind, domain, nil)
		keys = append(keys, key)
		if len(keys) >= batchSize {
			if _, err := get(keys); err != nil {
				return nil, err
			}
			keys = keys[:0]
		}
	}
	return get(keys)
=======
		return state, datastoreErr
	}
	for _, status := range domain{ // change to for each after testing
		key := datastore.NameKey(invalidDomainStateKind, status, nil)
		states := InvalidDomainState{}
		getErr := client.Get(c, key, &states)
		if getErr != nil {
			if getErr == datastore.ErrNoSuchEntity {
				println("Does not exist")
				return state, nil
			}
			return state, getErr
		}
		states.Name = key.Name
		state = append(state, states)
	}
	return state, nil
>>>>>>> 1d9f92e3649beb49099fa5a5e266ad070f10c654
}

// SetInvalidDomains updates the given domains updates in batches.
// Writes updates to logf in real-time.
<<<<<<< HEAD
func (db DatastoreBacked) SetInvalidDomains(updates []IneligibleDomainState, logf func(format string, args ...interface{})) error {
=======
func (db DatastoreBacked) SetInvalidDomains(updates []InvalidDomainState, logf func(format string, args ...interface{})) error {
>>>>>>> 1d9f92e3649beb49099fa5a5e266ad070f10c654

	// Set up the datastore context.
	c, cancel := context.WithTimeout(context.Background(), timeout)
	defer cancel()

	client, datastoreErr := db.backend.NewClient(c, db.projectID)
	if datastoreErr != nil {
		return datastoreErr
	}

<<<<<<< HEAD
	set := func(keys []*datastore.Key, values []IneligibleDomainState) error {
=======
	set := func(keys []*datastore.Key, values []InvalidDomainState) error {
>>>>>>> 1d9f92e3649beb49099fa5a5e266ad070f10c654
		
		logf("Updating %d entries...", len(keys))

		if _, err := client.PutMulti(c, keys, values); err != nil {
			logf(" failed.\n")
			return err
		}

		logf(" done.\n")
		return nil
	}

	var keys []*datastore.Key
<<<<<<< HEAD
	var values []IneligibleDomainState
	for _, state := range updates {
		key := datastore.NameKey(ineligibleDomainStateKind, state.Name, nil)
		keys = append(keys, key)
		values = append(values, state)
		if len(keys) >= batchSize {
			if err := set(keys, values); err != nil {
=======
	var values []InvalidDomainState
	for _, state := range updates {
		key := datastore.NameKey(invalidDomainStateKind, state.Name, nil)
		keys = append(keys, key)
		values = append(values, state)
		for p, value := range values {
			println(p, ": values: ", value.Name)
		}
		if len(keys) >= batchSize {
			if err := set(keys, values); err != nil {
				println("error here")
>>>>>>> 1d9f92e3649beb49099fa5a5e266ad070f10c654
				return err
			}
			keys = keys[:0]
			values = values[:0]
		}
	}

	return set(keys, values)
}

// DeleteInvalidDomain deletes the state for the given domain from the datbase
<<<<<<< HEAD
func (db DatastoreBacked) DeleteInvalidDomains(domains []string) (err error) {
=======
func (db DatastoreBacked) DeleteInvalidDomains(domain []string) (err error) {
>>>>>>> 1d9f92e3649beb49099fa5a5e266ad070f10c654
	// Set up the datastore context.
	c, cancel := context.WithTimeout(context.Background(), timeout)
	defer cancel()

	client, datastoreErr := db.backend.NewClient(c, db.projectID)
	if datastoreErr != nil {
		return datastoreErr
	}
<<<<<<< HEAD
	delete := func(keys []*datastore.Key) error {
		if err := client.DeleteMulti(c, keys); err != nil {
			return err
		}
		return nil
	} 

	var keys []*datastore.Key
	for _, domain := range domains {
		key := datastore.NameKey(ineligibleDomainStateKind, domain, nil)
		keys = append(keys, key)
		if len(keys) >= batchSize {
			if err := delete(keys); err != nil {
				return err
			}
			keys = keys[:0]
		}
	}
	return delete(keys)
}
=======
	for _, state := range domain{ 
		key := datastore.NameKey(invalidDomainStateKind, state, nil)
		getErr := client.Delete(c, key)
		if getErr != nil {
			if getErr == datastore.ErrNoSuchEntity {
				return nil
			}
			return getErr
		}
	}
	return nil
}
>>>>>>> 1d9f92e3649beb49099fa5a5e266ad070f10c654<|MERGE_RESOLUTION|>--- conflicted
+++ resolved
@@ -16,12 +16,8 @@
 	batchSize = 450
 	timeout   = 45 * time.Second
 
-	domainStateKind        = "DomainState"
-<<<<<<< HEAD
+	domainStateKind           = "DomainState"
 	ineligibleDomainStateKind = "IneligibleDomainState"
-=======
-	invalidDomainStateKind = "InvalidDomainState"
->>>>>>> 1d9f92e3649beb49099fa5a5e266ad070f10c654
 )
 
 // A Database is an abstraction over Datastore with hstspreload-specific
@@ -34,7 +30,7 @@
 	StatesWithStatus(PreloadStatus) ([]DomainState, error)
 	GetInvalidDomains(string) (IneligibleDomainState, error)
 	SetInvalidDomains([]IneligibleDomainState, func(string, ...interface{}))
-	DeleteInvalidDomains([]IneligibleDomainState) error
+	DeleteInvalidDomains([]string) error
 }
 
 // DatastoreBacked is a database backed by a gcd.Backend.
@@ -195,31 +191,18 @@
 		datastore.NewQuery("DomainState").Filter("Status =", string(status)))
 }
 
-<<<<<<< HEAD
 // GetInvalidDomain returns the state for the given domain.
 func (db DatastoreBacked) GetInvalidDomains(domains []string) (states []IneligibleDomainState, err error) {
-=======
-type Datastore interface {
-	GetInvalidDomains(string) (InvalidDomainState, error)
-	SetInvalidDomains([]InvalidDomainState, func(string, ...interface{}))
-	DeleteInvalidDomains([]InvalidDomainState) error
-}
-
-// GetInvalidDomain returns the state for the given domain.
-func (db DatastoreBacked) GetInvalidDomains(domain []string) (state []InvalidDomainState, err error) {
->>>>>>> 1d9f92e3649beb49099fa5a5e266ad070f10c654
-	// Set up the datastore context.
-	c, cancel := context.WithTimeout(context.Background(), timeout)
-	defer cancel()
-
-	client, datastoreErr := db.backend.NewClient(c, db.projectID)
-	if datastoreErr != nil {
-<<<<<<< HEAD
-		return states, datastoreErr
+	// Set up the datastore context.
+	c, cancel := context.WithTimeout(context.Background(), timeout)
+	defer cancel()
+
+	client, datastoreErr := db.backend.NewClient(c, db.projectID)
+	if datastoreErr != nil {
 	}
 
 	get := func(keys []*datastore.Key) ([]IneligibleDomainState, error) {
-		state := make([]IneligibleDomainState, len(keys)) 
+		state := make([]IneligibleDomainState, len(keys))
 		if err := client.GetMulti(c, keys, state); err != nil {
 			return nil, err
 		}
@@ -241,34 +224,11 @@
 		}
 	}
 	return get(keys)
-=======
-		return state, datastoreErr
-	}
-	for _, status := range domain{ // change to for each after testing
-		key := datastore.NameKey(invalidDomainStateKind, status, nil)
-		states := InvalidDomainState{}
-		getErr := client.Get(c, key, &states)
-		if getErr != nil {
-			if getErr == datastore.ErrNoSuchEntity {
-				println("Does not exist")
-				return state, nil
-			}
-			return state, getErr
-		}
-		states.Name = key.Name
-		state = append(state, states)
-	}
-	return state, nil
->>>>>>> 1d9f92e3649beb49099fa5a5e266ad070f10c654
 }
 
 // SetInvalidDomains updates the given domains updates in batches.
 // Writes updates to logf in real-time.
-<<<<<<< HEAD
 func (db DatastoreBacked) SetInvalidDomains(updates []IneligibleDomainState, logf func(format string, args ...interface{})) error {
-=======
-func (db DatastoreBacked) SetInvalidDomains(updates []InvalidDomainState, logf func(format string, args ...interface{})) error {
->>>>>>> 1d9f92e3649beb49099fa5a5e266ad070f10c654
 
 	// Set up the datastore context.
 	c, cancel := context.WithTimeout(context.Background(), timeout)
@@ -279,12 +239,8 @@
 		return datastoreErr
 	}
 
-<<<<<<< HEAD
 	set := func(keys []*datastore.Key, values []IneligibleDomainState) error {
-=======
-	set := func(keys []*datastore.Key, values []InvalidDomainState) error {
->>>>>>> 1d9f92e3649beb49099fa5a5e266ad070f10c654
-		
+
 		logf("Updating %d entries...", len(keys))
 
 		if _, err := client.PutMulti(c, keys, values); err != nil {
@@ -297,7 +253,6 @@
 	}
 
 	var keys []*datastore.Key
-<<<<<<< HEAD
 	var values []IneligibleDomainState
 	for _, state := range updates {
 		key := datastore.NameKey(ineligibleDomainStateKind, state.Name, nil)
@@ -305,35 +260,16 @@
 		values = append(values, state)
 		if len(keys) >= batchSize {
 			if err := set(keys, values); err != nil {
-=======
-	var values []InvalidDomainState
-	for _, state := range updates {
-		key := datastore.NameKey(invalidDomainStateKind, state.Name, nil)
-		keys = append(keys, key)
-		values = append(values, state)
-		for p, value := range values {
-			println(p, ": values: ", value.Name)
-		}
-		if len(keys) >= batchSize {
-			if err := set(keys, values); err != nil {
-				println("error here")
->>>>>>> 1d9f92e3649beb49099fa5a5e266ad070f10c654
-				return err
+				keys = keys[:0]
+				values = values[:0]
 			}
-			keys = keys[:0]
-			values = values[:0]
-		}
-	}
-
+		}
+	}
 	return set(keys, values)
 }
 
 // DeleteInvalidDomain deletes the state for the given domain from the datbase
-<<<<<<< HEAD
 func (db DatastoreBacked) DeleteInvalidDomains(domains []string) (err error) {
-=======
-func (db DatastoreBacked) DeleteInvalidDomains(domain []string) (err error) {
->>>>>>> 1d9f92e3649beb49099fa5a5e266ad070f10c654
 	// Set up the datastore context.
 	c, cancel := context.WithTimeout(context.Background(), timeout)
 	defer cancel()
@@ -342,13 +278,12 @@
 	if datastoreErr != nil {
 		return datastoreErr
 	}
-<<<<<<< HEAD
 	delete := func(keys []*datastore.Key) error {
 		if err := client.DeleteMulti(c, keys); err != nil {
 			return err
 		}
 		return nil
-	} 
+	}
 
 	var keys []*datastore.Key
 	for _, domain := range domains {
@@ -362,18 +297,4 @@
 		}
 	}
 	return delete(keys)
-}
-=======
-	for _, state := range domain{ 
-		key := datastore.NameKey(invalidDomainStateKind, state, nil)
-		getErr := client.Delete(c, key)
-		if getErr != nil {
-			if getErr == datastore.ErrNoSuchEntity {
-				return nil
-			}
-			return getErr
-		}
-	}
-	return nil
-}
->>>>>>> 1d9f92e3649beb49099fa5a5e266ad070f10c654+}