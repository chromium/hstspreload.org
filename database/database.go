package database

import (
	"time"

	"golang.org/x/net/context"

	"cloud.google.com/go/datastore"
	"github.com/chromium/hstspreload.org/database/gcd"
)

const (
	localProjectID = "hstspreload-local"
	prodProjectID  = "hstspreload"

	batchSize = 450
	timeout   = 45 * time.Second

	domainStateKind           = "DomainState"
	ineligibleDomainStateKind = "IneligibleDomainState"
)

// A Database is an abstraction over Datastore with hstspreload-specific
// database functions.
type Database interface {
	PutStates([]DomainState, func(string, ...interface{})) error
	PutState(DomainState) error
	StateForDomain(string) (DomainState, error)
	AllDomainStates() ([]DomainState, error)
	StatesWithStatus(PreloadStatus) ([]DomainState, error)
}

// DatastoreBacked is a database backed by a gcd.Backend.
type DatastoreBacked struct {
	backend   gcd.Backend
	projectID string
}

// TempLocalDatabase spin up an local in-memory database based
// on a Google Cloud Datastore emulator.
func TempLocalDatabase() (db DatastoreBacked, shutdown func() error, err error) {
	backend, shutdown, err := gcd.NewLocalBackend()
	return DatastoreBacked{backend, localProjectID}, shutdown, err
}

// ProdDatabase gives a Database that will call out to
// the real production instance of Google Cloud Datastore
func ProdDatabase() (db DatastoreBacked) {
	return DatastoreBacked{gcd.NewProdBackend(), prodProjectID}
}

var blackholeLogf = func(format string, args ...interface{}) {}

// PutStates updates the given domain updates in batches.
// Writes updates to logf in real-time.
func (db DatastoreBacked) PutStates(updates []DomainState, logf func(format string, args ...interface{})) error {
	if len(updates) == 0 {
		logf("No updates.\n")
		return nil
	}

	// Set up the datastore context.
	c, cancel := context.WithTimeout(context.Background(), timeout)
	defer cancel()

	client, datastoreErr := db.backend.NewClient(c, db.projectID)
	if datastoreErr != nil {
		return datastoreErr
	}

	putMulti := func(keys []*datastore.Key, values []DomainState) error {
		logf("Updating %d entries...", len(keys))

		if _, err := client.PutMulti(c, keys, values); err != nil {
			logf(" failed.\n")
			return err
		}

		logf(" done.\n")
		return nil
	}

	var keys []*datastore.Key
	var values []DomainState
	for _, state := range updates {
		key := datastore.NameKey(domainStateKind, string(state.Name), nil)
		keys = append(keys, key)
		values = append(values, state)

		if len(keys) >= batchSize {
			if err := putMulti(keys, values); err != nil {
				return err
			}
			keys = keys[:0]
			values = values[:0]
		}
	}

	return putMulti(keys, values)
}

// PutState is a convenience version of PutStates for a single domain.
func (db DatastoreBacked) PutState(update DomainState) error {
	return db.PutStates([]DomainState{update}, blackholeLogf)
}

// statesForQuery returns the states for the given datastore query.
func (db DatastoreBacked) statesForQuery(query *datastore.Query) (states []DomainState, err error) {
	// Set up the datastore context.
	c, cancel := context.WithTimeout(context.Background(), timeout)
	defer cancel()

	client, datastoreErr := db.backend.NewClient(c, db.projectID)
	if datastoreErr != nil {
		return states, datastoreErr
	}

	keys, err := client.GetAll(c, query, &states)
	if err != nil {
		return states, err
	}

	for i, key := range keys {
		state := states[i]
		state.Name = key.Name
		states[i] = state
	}

	return states, nil
}

// StateForDomain get the state for the given domain.
// Note that the Name field of `state` will not be set.
func (db DatastoreBacked) StateForDomain(domain string) (state DomainState, err error) {
	// Set up the datastore context.
	c, cancel := context.WithTimeout(context.Background(), timeout)
	defer cancel()

	client, datastoreErr := db.backend.NewClient(c, db.projectID)
	if datastoreErr != nil {
		return state, datastoreErr
	}

	key := datastore.NameKey(domainStateKind, domain, nil)
	getErr := client.Get(c, key, &state)
	if getErr != nil {
		if getErr == datastore.ErrNoSuchEntity {
			return DomainState{Status: StatusUnknown}, nil
		}
		return state, getErr
	}

	return state, nil
}

// AllDomainStates gets the states of all domains in the database.
func (db DatastoreBacked) AllDomainStates() (states []DomainState, err error) {
	return db.statesForQuery(datastore.NewQuery("DomainState"))
}

// StatesWithStatus returns the states of domains with the given status in the database.
func (db DatastoreBacked) StatesWithStatus(status PreloadStatus) (domains []DomainState, err error) {
	return db.statesForQuery(
<<<<<<< HEAD
		datastore.NewQuery("DomainState").Filter("Status =", string(status)))
}

// GetIneligibleDomainStates returns the state for the given domain.
func (db DatastoreBacked) GetIneligibleDomainStates(domains []string) (states []IneligibleDomainState, err error) {
	// Set up the datastore context.
	c, cancel := context.WithTimeout(context.Background(), timeout)
	defer cancel()

	client, datastoreErr := db.backend.NewClient(c, db.projectID)
	if datastoreErr != nil {
	}

	get := func(keys []*datastore.Key) ([]IneligibleDomainState, error) {
		state := make([]IneligibleDomainState, len(keys))
		if err := client.GetMulti(c, keys, state); err != nil {
			return nil, err
		}
		for i := range state {
			state[i].Name = keys[i].Name
		}
		return state, nil
	}

	var keys []*datastore.Key
	for _, domain := range domains {
		key := datastore.NameKey(ineligibleDomainStateKind, domain, nil)
		keys = append(keys, key)
		if len(keys) >= batchSize {
			if _, err := get(keys); err != nil {
				return nil, err
			}
			keys = keys[:0]
		}
	}
	return get(keys)
}

// SetIneligibleDomainStates updates the given domains updates in batches.
// Writes updates to logf in real-time.
func (db DatastoreBacked) SetIneligibleDomainStates(updates []IneligibleDomainState, logf func(format string, args ...interface{})) error {

	// Set up the datastore context.
	c, cancel := context.WithTimeout(context.Background(), timeout)
	defer cancel()

	client, datastoreErr := db.backend.NewClient(c, db.projectID)
	if datastoreErr != nil {
		return datastoreErr
	}

	set := func(keys []*datastore.Key, values []IneligibleDomainState) error {

		logf("Updating %d entries...", len(keys))

		if _, err := client.PutMulti(c, keys, values); err != nil {
			logf(" failed.\n")
			return err
		}

		logf(" done.\n")
		return nil
	}

	var keys []*datastore.Key
	var values []IneligibleDomainState
	for _, state := range updates {
		key := datastore.NameKey(ineligibleDomainStateKind, state.Name, nil)
		keys = append(keys, key)
		values = append(values, state)
		if len(keys) >= batchSize {
			if err := set(keys, values); err != nil {
				keys = keys[:0]
				values = values[:0]
			}
		}
	}
	return set(keys, values)
}

// DeleteIneligibleDomainStates deletes the state for the given domain from the datbase
func (db DatastoreBacked) DeleteIneligibleDomainStates(domains []string) (err error) {
	// Set up the datastore context.
	c, cancel := context.WithTimeout(context.Background(), timeout)
	defer cancel()

	client, datastoreErr := db.backend.NewClient(c, db.projectID)
	if datastoreErr != nil {
		return datastoreErr
	}
	delete := func(keys []*datastore.Key) error {
		if err := client.DeleteMulti(c, keys); err != nil {
			return err
		}
		return nil
	}

	var keys []*datastore.Key
	for _, domain := range domains {
		key := datastore.NameKey(ineligibleDomainStateKind, domain, nil)
		keys = append(keys, key)
		if len(keys) >= batchSize {
			if err := delete(keys); err != nil {
				return err
			}
			keys = keys[:0]
		}
	}
	return delete(keys)
=======
		datastore.NewQuery("DomainState").FilterField("Status", "=", string(status)))
>>>>>>> d55d1c32
}<|MERGE_RESOLUTION|>--- conflicted
+++ resolved
@@ -161,8 +161,7 @@
 // StatesWithStatus returns the states of domains with the given status in the database.
 func (db DatastoreBacked) StatesWithStatus(status PreloadStatus) (domains []DomainState, err error) {
 	return db.statesForQuery(
-<<<<<<< HEAD
-		datastore.NewQuery("DomainState").Filter("Status =", string(status)))
+		datastore.NewQuery("DomainState").FilterField("Status", "=", string(status)))
 }
 
 // GetIneligibleDomainStates returns the state for the given domain.
@@ -173,6 +172,7 @@
 
 	client, datastoreErr := db.backend.NewClient(c, db.projectID)
 	if datastoreErr != nil {
+		return nil, datastoreErr
 	}
 
 	get := func(keys []*datastore.Key) ([]IneligibleDomainState, error) {
@@ -271,7 +271,4 @@
 		}
 	}
 	return delete(keys)
-=======
-		datastore.NewQuery("DomainState").FilterField("Status", "=", string(status)))
->>>>>>> d55d1c32
 }