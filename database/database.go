package database

import (
	"time"

	"golang.org/x/net/context"

	"cloud.google.com/go/datastore"
	"github.com/chromium/hstspreload.org/database/gcd"
)

const (
	localProjectID = "hstspreload-local"
	prodProjectID  = "hstspreload"

	batchSize = 450
	timeout   = 45 * time.Second

	domainStateKind           = "DomainState"
	ineligibleDomainStateKind = "IneligibleDomainState"
)

// A Database is an abstraction over Datastore with hstspreload-specific
// database functions.
type Database interface {
	PutStates([]DomainState, func(string, ...interface{})) error
	PutState(DomainState) error
	StateForDomain(string) (DomainState, error)
	StatesForDomains([]string) ([]DomainState, error)
	AllDomainStates() ([]DomainState, error)
	StatesWithStatus(PreloadStatus) ([]DomainState, error)
	GetIneligibleDomainStates(domains []string) (states []IneligibleDomainState, err error)
	SetIneligibleDomainStates(updates []IneligibleDomainState, logf func(format string, args ...interface{})) error
	DeleteIneligibleDomainStates(domains []string) (err error)
	GetAllIneligibleDomainStates() (states []IneligibleDomainState, err error)
}

// DatastoreBacked is a database backed by a gcd.Backend.
type DatastoreBacked struct {
	backend   gcd.Backend
	projectID string
}

// TempLocalDatabase spin up an local in-memory database based
// on a Google Cloud Datastore emulator.
func TempLocalDatabase() (db DatastoreBacked, shutdown func() error, err error) {
	backend, shutdown, err := gcd.NewLocalBackend()
	return DatastoreBacked{backend, localProjectID}, shutdown, err
}

// ProdDatabase gives a Database that will call out to
// the real production instance of Google Cloud Datastore
func ProdDatabase() (db DatastoreBacked) {
	return DatastoreBacked{gcd.NewProdBackend(), prodProjectID}
}

var blackholeLogf = func(format string, args ...interface{}) {}

// PutStates updates the given domain updates in batches.
// Writes updates to logf in real-time.
func (db DatastoreBacked) PutStates(updates []DomainState, logf func(format string, args ...interface{})) error {
	if len(updates) == 0 {
		logf("No updates.\n")
		return nil
	}

	// Set up the datastore context.
	c, cancel := context.WithTimeout(context.Background(), timeout)
	defer cancel()

	client, datastoreErr := db.backend.NewClient(c, db.projectID)
	if datastoreErr != nil {
		return datastoreErr
	}

	putMulti := func(keys []*datastore.Key, values []DomainState) error {
		logf("Updating %d entries...", len(keys))

		if _, err := client.PutMulti(c, keys, values); err != nil {
			logf(" failed.\n")
			return err
		}

		logf(" done.\n")
		return nil
	}

	var keys []*datastore.Key
	var values []DomainState
	for _, state := range updates {
		key := datastore.NameKey(domainStateKind, string(state.Name), nil)
		keys = append(keys, key)
		values = append(values, state)

		if len(keys) >= batchSize {
			if err := putMulti(keys, values); err != nil {
				return err
			}
			keys = keys[:0]
			values = values[:0]
		}
	}

	return putMulti(keys, values)
}

// PutState is a convenience version of PutStates for a single domain.
func (db DatastoreBacked) PutState(update DomainState) error {
	return db.PutStates([]DomainState{update}, blackholeLogf)
}

// statesForQuery returns the states for the given datastore query.
func (db DatastoreBacked) statesForQuery(query *datastore.Query) (states []DomainState, err error) {
	// Set up the datastore context.
	c, cancel := context.WithTimeout(context.Background(), timeout)
	defer cancel()

	client, datastoreErr := db.backend.NewClient(c, db.projectID)
	if datastoreErr != nil {
		return states, datastoreErr
	}

	keys, err := client.GetAll(c, query, &states)
	if err != nil {
		return states, err
	}

	for i, key := range keys {
		state := states[i]
		state.Name = key.Name
		states[i] = state
	}

	return states, nil
}

// StateForDomain get the state for the given domain.
// Note that the Name field of `state` will not be set.
func (db DatastoreBacked) StateForDomain(domain string) (state DomainState, err error) {
	// Set up the datastore context.
	c, cancel := context.WithTimeout(context.Background(), timeout)
	defer cancel()

	client, datastoreErr := db.backend.NewClient(c, db.projectID)
	if datastoreErr != nil {
		return state, datastoreErr
	}

	key := datastore.NameKey(domainStateKind, domain, nil)
	getErr := client.Get(c, key, &state)
	if getErr != nil {
		if getErr == datastore.ErrNoSuchEntity {
			return DomainState{Status: StatusUnknown}, nil
		}
		return state, getErr
	}

	return state, nil
}

// StatesForDomains returns the domains states for the given domains
func (db DatastoreBacked) StatesForDomains(domains []string) (states []DomainState, err error) {
	// Set up datastore context
	c, cancel := context.WithTimeout(context.Background(), timeout)
	defer cancel()

	client, datastoreErr := db.backend.NewClient(c, db.projectID)
	if datastoreErr != nil {
		return nil, datastoreErr
	}

	getDomainStates := func(keys []*datastore.Key) ([]DomainState, error) {
		domainStates := make([]DomainState, len(keys))
		if err := client.GetMulti(c, keys, domainStates); err != nil {
			return nil, err
		}
		for i := range domainStates {
			domainStates[i].Name = keys[i].Name
		}
		return domainStates, nil
	}

	var keys []*datastore.Key
	var res []DomainState
	for _, domain := range domains {
		key := datastore.NameKey(domainStateKind, domain, nil)
		keys = append(keys, key)
		if len(keys) >= batchSize {
			var tempStates []DomainState
			if tempStates, err = getDomainStates(keys); err != nil {
				return nil, err
			}
			res = append(res, tempStates...)
			keys = keys[:0]

		}
	}

	var getStates []DomainState
	if getStates, err = getDomainStates(keys); err != nil {
		return nil, err
	}
	return append(res, getStates...), err

}

// AllDomainStates gets the states of all domains in the database.
func (db DatastoreBacked) AllDomainStates() (states []DomainState, err error) {
	return db.statesForQuery(datastore.NewQuery("DomainState"))
}

// StatesWithStatus returns the states of domains with the given status in the database.
func (db DatastoreBacked) StatesWithStatus(status PreloadStatus) (domains []DomainState, err error) {
	return db.statesForQuery(
		datastore.NewQuery("DomainState").FilterField("Status", "=", string(status)))
}

// GetIneligibleDomainStates returns the state for the given domain.
func (db DatastoreBacked) GetIneligibleDomainStates(domains []string) (states []IneligibleDomainState, err error) {
	// Set up the datastore context.
	c, cancel := context.WithTimeout(context.Background(), timeout)
	defer cancel()

	client, datastoreErr := db.backend.NewClient(c, db.projectID)
	if datastoreErr != nil {
		return nil, datastoreErr
	}

	get := func(keys []*datastore.Key) ([]IneligibleDomainState, error) {
		state := make([]IneligibleDomainState, len(keys))
		if err := client.GetMulti(c, keys, state); err != nil {
			return nil, err
		}
		for i := range state {
			state[i].Name = keys[i].Name
		}
		return state, nil
	}

	var keys []*datastore.Key
	for _, domain := range domains {
		key := datastore.NameKey(ineligibleDomainStateKind, domain, nil)
		keys = append(keys, key)
		if len(keys) >= batchSize {
			if _, err := get(keys); err != nil {
				return nil, err
			}
			keys = keys[:0]
		}
	}
	return get(keys)
}

// SetIneligibleDomainStates updates the given domains updates in batches.
// Writes updates to logf in real-time.
func (db DatastoreBacked) SetIneligibleDomainStates(updates []IneligibleDomainState, logf func(format string, args ...interface{})) error {

	// Set up the datastore context.
	c, cancel := context.WithTimeout(context.Background(), timeout)
	defer cancel()

	client, datastoreErr := db.backend.NewClient(c, db.projectID)
	if datastoreErr != nil {
		return datastoreErr
	}

	set := func(keys []*datastore.Key, values []IneligibleDomainState) error {

		logf("Updating %d entries...", len(keys))

		if _, err := client.PutMulti(c, keys, values); err != nil {
			logf(" failed.\n")
			return err
		}

		logf(" done.\n")
		return nil
	}

	var keys []*datastore.Key
	var values []IneligibleDomainState
	for _, state := range updates {
		key := datastore.NameKey(ineligibleDomainStateKind, state.Name, nil)
		keys = append(keys, key)
		values = append(values, state)
		if len(keys) >= batchSize {
			if err := set(keys, values); err != nil {
				keys = keys[:0]
				values = values[:0]
			}
		}
	}
	return set(keys, values)
}

// DeleteIneligibleDomainStates deletes the state for the given domain from the datbase
func (db DatastoreBacked) DeleteIneligibleDomainStates(domains []string) (err error) {
	// Set up the datastore context.
	c, cancel := context.WithTimeout(context.Background(), timeout)
	defer cancel()

	client, datastoreErr := db.backend.NewClient(c, db.projectID)
	if datastoreErr != nil {
		return datastoreErr
	}
	delete := func(keys []*datastore.Key) error {
		if err := client.DeleteMulti(c, keys); err != nil {
			return err
		}
		return nil
	}

	var keys []*datastore.Key
	for _, domain := range domains {
		key := datastore.NameKey(ineligibleDomainStateKind, domain, nil)
		keys = append(keys, key)
		if len(keys) >= batchSize {
			if err := delete(keys); err != nil {
				return err
			}
			keys = keys[:0]
		}
	}
	return delete(keys)
}

// GetAllIneligibleDomainStates returns all the ineligible domains in the database
func (db DatastoreBacked) GetAllIneligibleDomainStates() (states []IneligibleDomainState, err error) {
	// Set up the datastore context.
	c, cancel := context.WithTimeout(context.Background(), timeout)
	defer cancel()

	client, datastoreErr := db.backend.NewClient(c, db.projectID)
	if datastoreErr != nil {
		return states, datastoreErr
	}

	keys, err := client.GetAll(c, datastore.NewQuery("IneligibleDomainState"), &states)
	if err != nil {
		return states, err
	}

	for i, key := range keys {
		state := states[i]
		state.Name = key.Name
		states[i] = state
	}

	return states, nil
<<<<<<< HEAD
}

// SetPendingAutomatedRemoval sets the status of a list of domains to StatusPendingAutoamtedRemoval
func SetPendingAutomatedRemoval(db Database, domains []string, logf func(fomat string, args ...interface{})) error {
	setDomainStates := func(domainStates []DomainState) error {
		logf("Updating %d entries...", len(domainStates))

		if err := db.PutStates(domainStates, logf); err != nil {
			logf(" failed.\n")
			return err
		}
		logf(" done.\n")
		return nil
	}

	updates, err := db.StatesForDomains(domains)
	if err != nil {
		return err
	}
	for i := range updates {
		updates[i].Status = StatusPendingAutomatedRemoval
	}

	return setDomainStates(updates)
=======
>>>>>>> 307dc9f0
}<|MERGE_RESOLUTION|>--- conflicted
+++ resolved
@@ -347,7 +347,6 @@
 	}
 
 	return states, nil
-<<<<<<< HEAD
 }
 
 // SetPendingAutomatedRemoval sets the status of a list of domains to StatusPendingAutoamtedRemoval
@@ -372,6 +371,4 @@
 	}
 
 	return setDomainStates(updates)
-=======
->>>>>>> 307dc9f0
 }